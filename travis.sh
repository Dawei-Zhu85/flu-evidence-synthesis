#!/bin/bash

set -e -o pipefail

if [[ $TRAVIS_BRANCH == 'master' ]] ; then
    if [ ! -z "$GH_TOKEN" ]; then
<<<<<<< HEAD
        R -e 'devtools::load_all();library(rmarkdown);render("vignettes/modelling.Rmd");render("vignettes/inference.Rmd");render("vignettes/vaccination.Rmd");render("vignettes/adapting-the-transmission-model.Rmd");'
        
=======
>>>>>>> 3616d097
        git checkout master
        mkdir docs 
#        dub build -b docs --compiler=${DC}
        cd docs
        wget https://gitlab.com/BlackEdder/rcourse/raw/master/RIntroduction.html
        wget https://gitlab.com/BlackEdder/rcourse/raw/master/RCoursePackage.html
#        mkdir images
        cp ../vignettes/*.html ./
#        cp ../*.{png,svg} images/
        git init
        git config user.name "Travis-CI"
        git config user.email "travis@nodemeatspace.com"
        git add .
        git commit -m "Deployed to Github Pages"
##        #git push --force --quiet "https://${GH_TOKEN}@github.com/${TRAVIS_REPO_SLUG}" HEAD:gh-pages > /dev/null 2>&1
        git push --force --quiet "https://${GH_TOKEN}@github.com/${TRAVIS_REPO_SLUG}" master:gh-pages > /dev/null 2>&1
#        #git push --force "https://${GH_TOKEN}@github.com/${TRAVIS_REPO_SLUG}" HEAD:gh-pages
    fi
fi<|MERGE_RESOLUTION|>--- conflicted
+++ resolved
@@ -4,11 +4,6 @@
 
 if [[ $TRAVIS_BRANCH == 'master' ]] ; then
     if [ ! -z "$GH_TOKEN" ]; then
-<<<<<<< HEAD
-        R -e 'devtools::load_all();library(rmarkdown);render("vignettes/modelling.Rmd");render("vignettes/inference.Rmd");render("vignettes/vaccination.Rmd");render("vignettes/adapting-the-transmission-model.Rmd");'
-        
-=======
->>>>>>> 3616d097
         git checkout master
         mkdir docs 
 #        dub build -b docs --compiler=${DC}
